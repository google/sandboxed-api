// Copyright 2020 Google LLC
//
// Licensed under the Apache License, Version 2.0 (the "License");
// you may not use this file except in compliance with the License.
// You may obtain a copy of the License at
//
//     http://www.apache.org/licenses/LICENSE-2.0
//
// Unless required by applicable law or agreed to in writing, software
// distributed under the License is distributed on an "AS IS" BASIS,
// WITHOUT WARRANTIES OR CONDITIONS OF ANY KIND, either express or implied.
// See the License for the specific language governing permissions and
// limitations under the License.

// Sandboxed version of multi-poll.c
// HTTP GET request with polling

#include <cstdlib>

#include "../sandbox.h"      // NOLINT(build/include)
#include "curl_sapi.sapi.h"  // NOLINT(build/include)
#include "sandboxed_api/util/flag.h"

namespace {

absl::Status Example4() {
  // Initialize sandbox2 and sapi
  curl::CurlSapiSandbox sandbox;
  SAPI_RETURN_IF_ERROR(sandbox.Init());
  curl::CurlApi api(&sandbox);

  // Number of running handles
  sapi::v::Int still_running(1);

  int curl_code;

  // Initialize curl (CURL_GLOBAL_DEFAULT = 3)
  SAPI_ASSIGN_OR_RETURN(curl_code, api.curl_global_init(3l));
  if (curl_code != 0) {
    return absl::UnavailableError("curl_global_init failed: " + curl_code);
  }

  // Initialize http_handle
  curl::CURL* curl_handle;
  SAPI_ASSIGN_OR_RETURN(curl_handle, api.curl_easy_init());
  sapi::v::RemotePtr http_handle(curl_handle);
  if (!curl_handle) {
    return absl::UnavailableError("curl_easy_init failed: curl is NULL");
  }

  // Specify URL to get
  sapi::v::ConstCStr url("http://example.com");
<<<<<<< HEAD
  SAPI_ASSIGN_OR_RETURN(
      curl_code, api.curl_easy_setopt_ptr(&http_handle, curl::CURLOPT_URL,
                                          url.PtrBefore()));
=======
  SAPI_ASSIGN_OR_RETURN(curl_code,
                   api.curl_easy_setopt_ptr(&http_handle, curl::CURLOPT_URL,
                                            url.PtrBefore()));
>>>>>>> b2896e31
  if (curl_code != 0) {
    return absl::UnavailableError("curl_easy_setopt_ptr failed: " + curl_code);
  }

  // Initialize multi_handle
  curl::CURLM* curlm_handle;
  SAPI_ASSIGN_OR_RETURN(curlm_handle, api.curl_multi_init());
  sapi::v::RemotePtr multi_handle(curlm_handle);
  if (!curlm_handle) {
    return absl::UnavailableError(
        "curl_multi_init failed: multi_handle is NULL");
  }

  // Add http_handle to the multi stack
  SAPI_ASSIGN_OR_RETURN(curl_code,
<<<<<<< HEAD
                        api.curl_multi_add_handle(&multi_handle, &http_handle));
=======
                   api.curl_multi_add_handle(&multi_handle, &http_handle));
>>>>>>> b2896e31
  if (curl_code != 0) {
    return absl::UnavailableError("curl_multi_add_handle failed: " + curl_code);
  }

  while (still_running.GetValue()) {
    sapi::v::Int numfds(0);

    // Perform the request
<<<<<<< HEAD
    SAPI_ASSIGN_OR_RETURN(
        curl_code,
        api.curl_multi_perform(&multi_handle, still_running.PtrBoth()));
=======
    SAPI_ASSIGN_OR_RETURN(curl_code, api.curl_multi_perform(
                                    &multi_handle, still_running.PtrBoth()));
>>>>>>> b2896e31
    if (curl_code != 0) {
      return absl::UnavailableError("curl_mutli_perform failed: " + curl_code);
    }

    if (still_running.GetValue()) {
      // Wait for an event or timeout
      sapi::v::NullPtr null_ptr;
      SAPI_ASSIGN_OR_RETURN(
          curl_code, api.curl_multi_poll_sapi(&multi_handle, &null_ptr, 0, 1000,
                                              numfds.PtrBoth()));
      if (curl_code != 0) {
        return absl::UnavailableError("curl_multi_poll_sapi failed: " +
                                      curl_code);
      }
    }
  }

  // Remove http_handle from the multi stack
<<<<<<< HEAD
  SAPI_ASSIGN_OR_RETURN(
      curl_code, api.curl_multi_remove_handle(&multi_handle, &http_handle));
=======
  SAPI_ASSIGN_OR_RETURN(curl_code,
                   api.curl_multi_remove_handle(&multi_handle, &http_handle));
>>>>>>> b2896e31
  if (curl_code != 0) {
    return absl::UnavailableError("curl_multi_remove_handle failed: " +
                                  curl_code);
  }

  // Cleanup http_handle
  SAPI_RETURN_IF_ERROR(api.curl_easy_cleanup(&http_handle));

  // Cleanup multi_handle
  SAPI_ASSIGN_OR_RETURN(curl_code, api.curl_multi_cleanup(&multi_handle));
  if (curl_code != 0) {
    return absl::UnavailableError("curl_multi_cleanup failed: " + curl_code);
  }

  // Cleanup curl
  SAPI_RETURN_IF_ERROR(api.curl_global_cleanup());

  return absl::OkStatus();
}

}  // namespace

int main(int argc, char* argv[]) {
  gflags::ParseCommandLineFlags(&argc, &argv, true);
  google::InitGoogleLogging(argv[0]);

  if (absl::Status status = Example4(); !status.ok()) {
    LOG(ERROR) << "Example4 failed: " << status.ToString();
    return EXIT_FAILURE;
  }

  return EXIT_SUCCESS;
}<|MERGE_RESOLUTION|>--- conflicted
+++ resolved
@@ -50,15 +50,9 @@
 
   // Specify URL to get
   sapi::v::ConstCStr url("http://example.com");
-<<<<<<< HEAD
-  SAPI_ASSIGN_OR_RETURN(
-      curl_code, api.curl_easy_setopt_ptr(&http_handle, curl::CURLOPT_URL,
-                                          url.PtrBefore()));
-=======
   SAPI_ASSIGN_OR_RETURN(curl_code,
                    api.curl_easy_setopt_ptr(&http_handle, curl::CURLOPT_URL,
                                             url.PtrBefore()));
->>>>>>> b2896e31
   if (curl_code != 0) {
     return absl::UnavailableError("curl_easy_setopt_ptr failed: " + curl_code);
   }
@@ -74,11 +68,7 @@
 
   // Add http_handle to the multi stack
   SAPI_ASSIGN_OR_RETURN(curl_code,
-<<<<<<< HEAD
-                        api.curl_multi_add_handle(&multi_handle, &http_handle));
-=======
                    api.curl_multi_add_handle(&multi_handle, &http_handle));
->>>>>>> b2896e31
   if (curl_code != 0) {
     return absl::UnavailableError("curl_multi_add_handle failed: " + curl_code);
   }
@@ -87,14 +77,8 @@
     sapi::v::Int numfds(0);
 
     // Perform the request
-<<<<<<< HEAD
-    SAPI_ASSIGN_OR_RETURN(
-        curl_code,
-        api.curl_multi_perform(&multi_handle, still_running.PtrBoth()));
-=======
     SAPI_ASSIGN_OR_RETURN(curl_code, api.curl_multi_perform(
                                     &multi_handle, still_running.PtrBoth()));
->>>>>>> b2896e31
     if (curl_code != 0) {
       return absl::UnavailableError("curl_mutli_perform failed: " + curl_code);
     }
@@ -113,13 +97,8 @@
   }
 
   // Remove http_handle from the multi stack
-<<<<<<< HEAD
-  SAPI_ASSIGN_OR_RETURN(
-      curl_code, api.curl_multi_remove_handle(&multi_handle, &http_handle));
-=======
   SAPI_ASSIGN_OR_RETURN(curl_code,
                    api.curl_multi_remove_handle(&multi_handle, &http_handle));
->>>>>>> b2896e31
   if (curl_code != 0) {
     return absl::UnavailableError("curl_multi_remove_handle failed: " +
                                   curl_code);
