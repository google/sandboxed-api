--- conflicted
+++ resolved
@@ -46,28 +46,16 @@
 
   // Specify URL to get
   sapi::v::ConstCStr url("http://example.com");
-<<<<<<< HEAD
-  SAPI_ASSIGN_OR_RETURN(
-      curl_code,
-      api.curl_easy_setopt_ptr(&curl, curl::CURLOPT_URL, url.PtrBefore()));
-=======
   SAPI_ASSIGN_OR_RETURN(curl_code, api.curl_easy_setopt_ptr(&curl, curl::CURLOPT_URL,
                                                        url.PtrBefore()));
->>>>>>> b2896e31
   if (curl_code != 0) {
     return absl::UnavailableError("curl_easy_setopt_ptr failed: " + curl_code);
   }
 
   // Set WriteMemoryCallback as the write function
-<<<<<<< HEAD
-  SAPI_ASSIGN_OR_RETURN(
-      curl_code, api.curl_easy_setopt_ptr(&curl, curl::CURLOPT_WRITEFUNCTION,
-                                          &write_to_memory));
-=======
   SAPI_ASSIGN_OR_RETURN(curl_code,
                    api.curl_easy_setopt_ptr(&curl, curl::CURLOPT_WRITEFUNCTION,
                                             &write_to_memory));
->>>>>>> b2896e31
   if (curl_code != 0) {
     return absl::UnavailableError("curl_easy_setopt_ptr failed: " + curl_code);
   }
@@ -75,13 +63,8 @@
   // Pass 'chunk' struct to the callback function
   sapi::v::LenVal chunk(0);
   SAPI_ASSIGN_OR_RETURN(curl_code,
-<<<<<<< HEAD
-                        api.curl_easy_setopt_ptr(&curl, curl::CURLOPT_WRITEDATA,
-                                                 chunk.PtrBoth()));
-=======
                    api.curl_easy_setopt_ptr(&curl, curl::CURLOPT_WRITEDATA,
                                             chunk.PtrBoth()));
->>>>>>> b2896e31
   if (curl_code != 0) {
     return absl::UnavailableError("curl_easy_setopt_ptr failed: " + curl_code);
   }
@@ -89,13 +72,8 @@
   // Set a user agent
   sapi::v::ConstCStr user_agent("libcurl-agent/1.0");
   SAPI_ASSIGN_OR_RETURN(curl_code,
-<<<<<<< HEAD
-                        api.curl_easy_setopt_ptr(&curl, curl::CURLOPT_USERAGENT,
-                                                 user_agent.PtrBefore()));
-=======
                    api.curl_easy_setopt_ptr(&curl, curl::CURLOPT_USERAGENT,
                                             user_agent.PtrBefore()));
->>>>>>> b2896e31
   if (curl_code != 0) {
     return absl::UnavailableError("curl_easy_setopt_ptr failed: " + curl_code);
   }
