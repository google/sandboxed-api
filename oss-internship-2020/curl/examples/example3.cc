--- conflicted
+++ resolved
@@ -78,44 +78,26 @@
 
   // Specify URL to get (using HTTPS)
   sapi::v::ConstCStr url("https://example.com");
-<<<<<<< HEAD
-  SAPI_ASSIGN_OR_RETURN(
-      curl_code,
-      api.curl_easy_setopt_ptr(&curl, curl::CURLOPT_URL, url.PtrBefore()));
-=======
   SAPI_ASSIGN_OR_RETURN(curl_code, api.curl_easy_setopt_ptr(&curl, curl::CURLOPT_URL,
                                                        url.PtrBefore()));
->>>>>>> b2896e31
   if (curl_code != 0) {
     return absl::UnavailableError("curl_easy_setopt_ptr failed: " + curl_code);
   }
 
   // Set the SSL certificate type to "PEM"
   sapi::v::ConstCStr ssl_cert_type("PEM");
-<<<<<<< HEAD
-  SAPI_ASSIGN_OR_RETURN(
-      curl_code, api.curl_easy_setopt_ptr(&curl, curl::CURLOPT_SSLCERTTYPE,
-                                          ssl_cert_type.PtrBefore()));
-=======
   SAPI_ASSIGN_OR_RETURN(curl_code,
                    api.curl_easy_setopt_ptr(&curl, curl::CURLOPT_SSLCERTTYPE,
                                             ssl_cert_type.PtrBefore()));
->>>>>>> b2896e31
   if (curl_code != 0) {
     return absl::UnavailableError("curl_easy_setopt_ptr failed: " + curl_code);
   }
 
   // Set the certificate for client authentication
   sapi::v::ConstCStr sapi_ssl_certificate(ssl_certificate.c_str());
-<<<<<<< HEAD
-  SAPI_ASSIGN_OR_RETURN(
-      curl_code, api.curl_easy_setopt_ptr(&curl, curl::CURLOPT_SSLCERT,
-                                          sapi_ssl_certificate.PtrBefore()));
-=======
   SAPI_ASSIGN_OR_RETURN(curl_code,
                    api.curl_easy_setopt_ptr(&curl, curl::CURLOPT_SSLCERT,
                                             sapi_ssl_certificate.PtrBefore()));
->>>>>>> b2896e31
   if (curl_code != 0) {
     return absl::UnavailableError("curl_easy_setopt_ptr failed: " + curl_code);
   }
@@ -123,56 +105,33 @@
   // Set the private key for client authentication
   sapi::v::ConstCStr sapi_ssl_key(ssl_key.c_str());
   SAPI_ASSIGN_OR_RETURN(curl_code,
-<<<<<<< HEAD
-                        api.curl_easy_setopt_ptr(&curl, curl::CURLOPT_SSLKEY,
-                                                 sapi_ssl_key.PtrBefore()));
-=======
                    api.curl_easy_setopt_ptr(&curl, curl::CURLOPT_SSLKEY,
                                             sapi_ssl_key.PtrBefore()));
->>>>>>> b2896e31
   if (curl_code != 0) {
     return absl::UnavailableError("curl_easy_setopt_ptr failed: " + curl_code);
   }
 
   // Set the password used to protect the private key
   sapi::v::ConstCStr sapi_ssl_key_password(ssl_key_password.c_str());
-<<<<<<< HEAD
-  SAPI_ASSIGN_OR_RETURN(
-      curl_code, api.curl_easy_setopt_ptr(&curl, curl::CURLOPT_KEYPASSWD,
-                                          sapi_ssl_key_password.PtrBefore()));
-=======
   SAPI_ASSIGN_OR_RETURN(curl_code,
                    api.curl_easy_setopt_ptr(&curl, curl::CURLOPT_KEYPASSWD,
                                             sapi_ssl_key_password.PtrBefore()));
->>>>>>> b2896e31
   if (curl_code != 0) {
     return absl::UnavailableError("curl_easy_setopt_ptr failed: " + curl_code);
   }
 
   // Set the file with the certificates vaildating the server
   sapi::v::ConstCStr sapi_ca_certificates(ca_certificates.c_str());
-<<<<<<< HEAD
-  SAPI_ASSIGN_OR_RETURN(
-      curl_code, api.curl_easy_setopt_ptr(&curl, curl::CURLOPT_CAINFO,
-                                          sapi_ca_certificates.PtrBefore()));
-=======
   SAPI_ASSIGN_OR_RETURN(curl_code,
                    api.curl_easy_setopt_ptr(&curl, curl::CURLOPT_CAINFO,
                                             sapi_ca_certificates.PtrBefore()));
->>>>>>> b2896e31
   if (curl_code != 0) {
     return absl::UnavailableError("curl_easy_setopt_ptr failed: " + curl_code);
   }
 
   // Verify the authenticity of the server
-<<<<<<< HEAD
-  SAPI_ASSIGN_OR_RETURN(
-      curl_code,
-      api.curl_easy_setopt_long(&curl, curl::CURLOPT_SSL_VERIFYPEER, 1L));
-=======
   SAPI_ASSIGN_OR_RETURN(curl_code, api.curl_easy_setopt_long(
                                   &curl, curl::CURLOPT_SSL_VERIFYPEER, 1L));
->>>>>>> b2896e31
   if (curl_code != 0) {
     return absl::UnavailableError("curl_easy_setopt_long failed: " + curl_code);
   }
